--- conflicted
+++ resolved
@@ -12,17 +12,11 @@
 import { GraphileProducer } from '../../messaging/graphileProducer'
 import { Config, IAppConfig } from '../../config/app'
 import { initIocContainer } from '../..'
-import { AppServices, CreateContext, ReadContext } from '../../app'
+import { AppServices, CreateContext, ReadContext, ListContext } from '../../app'
 import { truncateTables } from '../../tests/tableManager'
-<<<<<<< HEAD
 import { QuoteService } from './service'
-import { Quote } from './model'
+import { Quote, QuoteJSON } from './model'
 import { QuoteRoutes, CreateBody } from './routes'
-=======
-import { QuoteService, CreateQuoteOptions } from './service'
-import { Quote, QuoteJSON } from './model'
-import { QuoteRoutes } from './routes'
->>>>>>> 7868942f
 import { Amount } from '../amount'
 import { randomAsset } from '../../tests/asset'
 import { createQuote } from '../../tests/quote'
@@ -368,8 +362,7 @@
               value: items[i]['receiveAmount'].value.toString()
             },
             expiresAt: items[i].expiresAt.toISOString(),
-            createdAt: items[i].createdAt.toISOString(),
-            updatedAt: items[i].updatedAt.toISOString()
+            createdAt: items[i].createdAt.toISOString()
           }
         })
       }
@@ -393,7 +386,7 @@
         const cursor = items[cursorIndex] ? items[cursorIndex].id : ''
         pagination['startCursor'] = items[startIndex].id
         pagination['endCursor'] = items[endIndex].id
-        const ctx = createContext(
+        const ctx = createContext<ListContext>(
           {
             headers: { Accept: 'application/json' }
           },
