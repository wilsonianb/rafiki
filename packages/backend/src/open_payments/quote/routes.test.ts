import assert from 'assert'
import jestOpenAPI from 'jest-openapi'
<<<<<<< HEAD
import { Knex } from 'knex'
=======
import * as httpMocks from 'node-mocks-http'
>>>>>>> d74e30bb
import { v4 as uuid } from 'uuid'
import { IocContract } from '@adonisjs/fold'

import { createTestApp, TestContainer } from '../../tests/app'
import { Config, IAppConfig } from '../../config/app'
import { initIocContainer } from '../..'
import { AppServices, CreateContext } from '../../app'
import { truncateTables } from '../../tests/tableManager'
import { QuoteService } from './service'
import { Quote } from './model'
import { QuoteRoutes, CreateBody } from './routes'
import { Amount, serializeAmount } from '../amount'
import { PaymentPointer } from '../payment_pointer/model'
<<<<<<< HEAD
import {
  getRouteTests,
  setup as setupContext
} from '../payment_pointer/model.test'
import { randomAsset } from '../../tests/asset'
=======
import { getRouteTests } from '../payment_pointer/model.test'
import { createAsset, randomAsset } from '../../tests/asset'
>>>>>>> d74e30bb
import { createPaymentPointer } from '../../tests/paymentPointer'
import { createQuote } from '../../tests/quote'

describe('Quote Routes', (): void => {
  let deps: IocContract<AppServices>
  let appContainer: TestContainer
  let quoteService: QuoteService
  let config: IAppConfig
  let quoteRoutes: QuoteRoutes
  let paymentPointer: PaymentPointer

  const receiver = `https://wallet2.example/bob/incoming-payments/${uuid()}`
  const asset = randomAsset()
  const sendAmount: Amount = {
    value: BigInt(123),
    assetCode: asset.code,
    assetScale: asset.scale
  }

  const createPaymentPointerQuote = async ({
    paymentPointerId,
    clientId
  }: {
    paymentPointerId: string
    clientId: string
  }): Promise<Quote> => {
    return await createQuote(deps, {
      paymentPointerId,
      receiver,
      sendAmount: {
        value: BigInt(56),
        assetCode: asset.code,
        assetScale: asset.scale
      },
      clientId,
      validDestination: false
    })
  }

  beforeAll(async (): Promise<void> => {
    config = Config
    deps = await initIocContainer(config)
    appContainer = await createTestApp(deps)
    config = await deps.use('config')
    quoteRoutes = await deps.use('quoteRoutes')
    quoteService = await deps.use('quoteService')
    const { resourceServerSpec } = await deps.use('openApi')
    jestOpenAPI(resourceServerSpec)
  })

  beforeEach(async (): Promise<void> => {
    const { id: assetId } = await createAsset(deps, {
      code: sendAmount.assetCode,
      scale: sendAmount.assetScale
    })
    paymentPointer = await createPaymentPointer(deps, {
      assetId
    })
  })

  afterEach(async (): Promise<void> => {
    await truncateTables(appContainer.knex)
  })

  afterAll(async (): Promise<void> => {
    await appContainer.shutdown()
  })

  describe('get', (): void => {
    getRouteTests({
      getPaymentPointer: async () => paymentPointer,
      createModel: async ({ clientId }) =>
        createPaymentPointerQuote({
          paymentPointerId: paymentPointer.id,
          clientId
        }),
      get: (ctx) => quoteRoutes.get(ctx),
      getBody: (quote) => ({
        id: `${paymentPointer.url}/quotes/${quote.id}`,
        paymentPointer: paymentPointer.url,
        receiver: quote.receiver,
        sendAmount: serializeAmount(quote.sendAmount),
        receiveAmount: serializeAmount(quote.receiveAmount),
        createdAt: quote.createdAt.toISOString(),
        expiresAt: quote.expiresAt.toISOString()
      }),
      urlPath: Quote.urlPath
    })
  })

  describe('create', (): void => {
    let options: CreateBody

    const setup = ({
      clientId
    }: {
      clientId?: string
    }): CreateContext<CreateBody> =>
      setupContext<CreateContext<CreateBody>>({
        reqOpts: {
          body: options,
          method: 'POST',
          url: `/quotes`
        },
        paymentPointer,
        clientId
      })

    test('returns error on invalid sendAmount asset', async (): Promise<void> => {
      options = {
        receiver,
        sendAmount: {
          ...sendAmount,
          value: sendAmount.value.toString(),
          assetScale: sendAmount.assetScale + 1
        }
      }
      const ctx = setup({})
      await expect(quoteRoutes.create(ctx)).rejects.toMatchObject({
        message: 'invalid amount',
        status: 400
      })
    })

    test('returns 500 on error', async (): Promise<void> => {
      jest
        .spyOn(quoteService, 'create')
        .mockRejectedValueOnce(new Error('unexpected'))
      const ctx = setup({})
      await expect(quoteRoutes.create(ctx)).rejects.toMatchObject({
        message: 'Error trying to create quote',
        status: 500
      })
    })

    describe.each`
      clientId     | description
      ${uuid()}    | ${'clientId'}
      ${undefined} | ${'no clientId'}
    `('returns the quote on success ($description)', ({ clientId }): void => {
      test.each`
        sendAmount   | receiveAmount | description
        ${'123'}     | ${undefined}  | ${'sendAmount'}
        ${undefined} | ${'56'}       | ${'receiveAmount'}
      `(
        '$description',
        async ({ sendAmount, receiveAmount }): Promise<void> => {
          options = {
            receiver,
            sendAmount: sendAmount
              ? {
                  value: sendAmount,
                  assetCode: asset.code,
                  assetScale: asset.scale
                }
              : undefined,
            receiveAmount: receiveAmount
              ? {
                  value: receiveAmount,
                  assetCode: asset.code,
                  assetScale: asset.scale
                }
              : undefined
          }
          const ctx = setup({ clientId })
          let quote: Quote | undefined
          const quoteSpy = jest
            .spyOn(quoteService, 'create')
            .mockImplementationOnce(async (opts) => {
              quote = await createQuote(deps, {
                ...opts,
                validDestination: false,
                clientId
              })
              return quote
            })
          await expect(quoteRoutes.create(ctx)).resolves.toBeUndefined()
          expect(quoteSpy).toHaveBeenCalledWith({
            paymentPointerId: paymentPointer.id,
            receiver,
            sendAmount: options.sendAmount && {
              ...options.sendAmount,
              value: BigInt(options.sendAmount.value)
            },
            receiveAmount: options.receiveAmount && {
              ...options.receiveAmount,
              value: BigInt(options.receiveAmount.value)
            },
            clientId
          })
          expect(ctx.response).toSatisfyApiSpec()
          const quoteId = (
            (ctx.response.body as Record<string, unknown>)['id'] as string
          )
            .split('/')
            .pop()
          assert.ok(quote)
          expect(ctx.response.body).toEqual({
            id: `${paymentPointer.url}/quotes/${quoteId}`,
            paymentPointer: paymentPointer.url,
            receiver: quote.receiver,
            sendAmount: {
              ...quote.sendAmount,
              value: quote.sendAmount.value.toString()
            },
            receiveAmount: {
              ...quote.receiveAmount,
              value: quote.receiveAmount.value.toString()
            },
            createdAt: quote.createdAt.toISOString(),
            expiresAt: quote.expiresAt.toISOString()
          })
        }
      )

      test('receiver.incomingAmount', async (): Promise<void> => {
        options = {
          receiver
        }
        const ctx = setup({ clientId })
        let quote: Quote | undefined
        const quoteSpy = jest
          .spyOn(quoteService, 'create')
          .mockImplementationOnce(async (opts) => {
            quote = await createQuote(deps, {
              ...opts,
              validDestination: false,
              clientId
            })
            return quote
          })
        await expect(quoteRoutes.create(ctx)).resolves.toBeUndefined()
        expect(quoteSpy).toHaveBeenCalledWith({
          paymentPointerId: paymentPointer.id,
          receiver,
          clientId
        })
        expect(ctx.response).toSatisfyApiSpec()
        const quoteId = (
          (ctx.response.body as Record<string, unknown>)['id'] as string
        )
          .split('/')
          .pop()
        assert.ok(quote)
        expect(ctx.response.body).toEqual({
          id: `${paymentPointer.url}/quotes/${quoteId}`,
          paymentPointer: paymentPointer.url,
          receiver: options.receiver,
          sendAmount: {
            ...quote.sendAmount,
            value: quote.sendAmount.value.toString()
          },
          receiveAmount: {
            ...quote.receiveAmount,
            value: quote.receiveAmount.value.toString()
          },
          createdAt: quote.createdAt.toISOString(),
          expiresAt: quote.expiresAt.toISOString()
        })
      })
    })
  })
})<|MERGE_RESOLUTION|>--- conflicted
+++ resolved
@@ -1,10 +1,5 @@
 import assert from 'assert'
 import jestOpenAPI from 'jest-openapi'
-<<<<<<< HEAD
-import { Knex } from 'knex'
-=======
-import * as httpMocks from 'node-mocks-http'
->>>>>>> d74e30bb
 import { v4 as uuid } from 'uuid'
 import { IocContract } from '@adonisjs/fold'
 
@@ -18,16 +13,11 @@
 import { QuoteRoutes, CreateBody } from './routes'
 import { Amount, serializeAmount } from '../amount'
 import { PaymentPointer } from '../payment_pointer/model'
-<<<<<<< HEAD
 import {
   getRouteTests,
   setup as setupContext
 } from '../payment_pointer/model.test'
-import { randomAsset } from '../../tests/asset'
-=======
-import { getRouteTests } from '../payment_pointer/model.test'
 import { createAsset, randomAsset } from '../../tests/asset'
->>>>>>> d74e30bb
 import { createPaymentPointer } from '../../tests/paymentPointer'
 import { createQuote } from '../../tests/quote'
 
