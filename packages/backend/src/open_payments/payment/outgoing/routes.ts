import { Logger } from 'pino'
import { ReadContext, CreateContext } from '../../../app'
import { IAppConfig } from '../../../config/app'
import { OutgoingPaymentService } from './service'
import { isOutgoingPaymentError, errorToCode, errorToMessage } from './errors'
import { OutgoingPayment, OutgoingPaymentState } from './model'
import {
  getListPageInfo,
  parsePaginationQueryParameters
} from '../../../shared/pagination'
import { Pagination } from '../../../shared/baseModel'

interface ServiceDependencies {
  config: IAppConfig
  logger: Logger
  outgoingPaymentService: OutgoingPaymentService
}

export interface OutgoingPaymentRoutes {
<<<<<<< HEAD
  get(ctx: ReadContext): Promise<void>
  create(ctx: CreateContext<CreateBody>): Promise<void>
=======
  get(ctx: AppContext): Promise<void>
  create(ctx: AppContext): Promise<void>
  list(ctx: AppContext): Promise<void>
>>>>>>> 7868942f
}

export function createOutgoingPaymentRoutes(
  deps_: ServiceDependencies
): OutgoingPaymentRoutes {
  const logger = deps_.logger.child({
    service: 'OutgoingPaymentRoutes'
  })
  const deps = { ...deps_, logger }
  return {
<<<<<<< HEAD
    get: (ctx: ReadContext) => getOutgoingPayment(deps, ctx),
    create: (ctx: CreateContext<CreateBody>) => createOutgoingPayment(deps, ctx)
=======
    get: (ctx: AppContext) => getOutgoingPayment(deps, ctx),
    create: (ctx: AppContext) => createOutgoingPayment(deps, ctx),
    list: (ctx: AppContext) => listOutgoingPayments(deps, ctx)
>>>>>>> 7868942f
  }
}

async function getOutgoingPayment(
  deps: ServiceDependencies,
  ctx: ReadContext
): Promise<void> {
  let outgoingPayment: OutgoingPayment | undefined
  try {
    outgoingPayment = await deps.outgoingPaymentService.get(ctx.params.id)
  } catch (_) {
    ctx.throw(500, 'Error trying to get outgoing payment')
  }
  if (!outgoingPayment) return ctx.throw(404)

  const body = outgoingPaymentToBody(deps, outgoingPayment)
  ctx.body = body
}

export type CreateBody = {
  quoteId: string
  description?: string
  externalRef?: string
}

async function createOutgoingPayment(
  deps: ServiceDependencies,
  ctx: CreateContext<CreateBody>
): Promise<void> {
  const { body } = ctx.request

  const quoteUrlParts = body.quoteId.split('/')
  const quoteId = quoteUrlParts.pop() || quoteUrlParts.pop() // handle trailing slash
  if (!quoteId) {
    return ctx.throw(400, 'invalid quoteId')
  }

  const paymentOrErr = await deps.outgoingPaymentService.create({
    accountId: ctx.params.accountId,
    quoteId,
    description: body.description,
    externalRef: body.externalRef
  })

  if (isOutgoingPaymentError(paymentOrErr)) {
    return ctx.throw(errorToCode[paymentOrErr], errorToMessage[paymentOrErr])
  }

  ctx.status = 201
  const res = outgoingPaymentToBody(deps, paymentOrErr)
  ctx.body = res
}

async function listOutgoingPayments(
  deps: ServiceDependencies,
  ctx: AppContext
): Promise<void> {
  // todo: validation
  const { accountId } = ctx.params
  const { first, last, cursor } = ctx.request.query
  let pagination: Pagination
  try {
    pagination = parsePaginationQueryParameters(first, last, cursor)
  } catch (err) {
    ctx.throw(404, err.message)
  }
  try {
    const page = await deps.outgoingPaymentService.getAccountPage(
      accountId,
      pagination
    )
    const pageInfo = await getListPageInfo(
      (pagination: Pagination) =>
        deps.outgoingPaymentService.getAccountPage(accountId, pagination),
      page,
      pagination
    )
    const result = {
      pagination: pageInfo,
      result: page.map((item: OutgoingPayment) =>
        outgoingPaymentToBody(deps, item)
      )
    }
    ctx.body = result
  } catch (_) {
    ctx.throw(500, 'Error trying to list outgoing payments')
  }
}

function outgoingPaymentToBody(
  deps: ServiceDependencies,
  outgoingPayment: OutgoingPayment
) {
<<<<<<< HEAD
  const accountId = `${deps.config.publicHost}/${outgoingPayment.accountId}`
  return {
    id: `${accountId}/outgoing-payments/${outgoingPayment.id}`,
    accountId,
    receivingPayment: outgoingPayment.receivingPayment,
    sendAmount: {
      ...outgoingPayment.sendAmount,
      value: outgoingPayment.sendAmount.value.toString()
    },
    sentAmount: {
      ...outgoingPayment.sentAmount,
      value: outgoingPayment.sentAmount.value.toString()
    },
    receiveAmount: {
      ...outgoingPayment.receiveAmount,
      value: outgoingPayment.receiveAmount.value.toString()
    },
    description: outgoingPayment.description ?? undefined,
    externalRef: outgoingPayment.externalRef ?? undefined,
    failed: outgoingPayment.state === OutgoingPaymentState.Failed,
    createdAt: outgoingPayment.createdAt.toISOString(),
    updatedAt: outgoingPayment.updatedAt.toISOString()
  }
=======
  return Object.fromEntries(
    Object.entries({
      ...outgoingPayment.toJSON(),
      accountId: `${deps.config.publicHost}/${outgoingPayment.accountId}`,
      id: `${deps.config.publicHost}/${outgoingPayment.accountId}/outgoing-payments/${outgoingPayment.id}`,
      state: [
        OutgoingPaymentState.Funding,
        OutgoingPaymentState.Sending
      ].includes(outgoingPayment.state)
        ? 'processing'
        : outgoingPayment.state.toLowerCase()
    }).filter(([_, v]) => v != null)
  )
>>>>>>> 7868942f
}<|MERGE_RESOLUTION|>--- conflicted
+++ resolved
@@ -1,5 +1,5 @@
 import { Logger } from 'pino'
-import { ReadContext, CreateContext } from '../../../app'
+import { ReadContext, CreateContext, ListContext } from '../../../app'
 import { IAppConfig } from '../../../config/app'
 import { OutgoingPaymentService } from './service'
 import { isOutgoingPaymentError, errorToCode, errorToMessage } from './errors'
@@ -17,14 +17,9 @@
 }
 
 export interface OutgoingPaymentRoutes {
-<<<<<<< HEAD
   get(ctx: ReadContext): Promise<void>
   create(ctx: CreateContext<CreateBody>): Promise<void>
-=======
-  get(ctx: AppContext): Promise<void>
-  create(ctx: AppContext): Promise<void>
-  list(ctx: AppContext): Promise<void>
->>>>>>> 7868942f
+  list(ctx: ListContext): Promise<void>
 }
 
 export function createOutgoingPaymentRoutes(
@@ -35,14 +30,10 @@
   })
   const deps = { ...deps_, logger }
   return {
-<<<<<<< HEAD
     get: (ctx: ReadContext) => getOutgoingPayment(deps, ctx),
-    create: (ctx: CreateContext<CreateBody>) => createOutgoingPayment(deps, ctx)
-=======
-    get: (ctx: AppContext) => getOutgoingPayment(deps, ctx),
-    create: (ctx: AppContext) => createOutgoingPayment(deps, ctx),
-    list: (ctx: AppContext) => listOutgoingPayments(deps, ctx)
->>>>>>> 7868942f
+    create: (ctx: CreateContext<CreateBody>) =>
+      createOutgoingPayment(deps, ctx),
+    list: (ctx: ListContext) => listOutgoingPayments(deps, ctx)
   }
 }
 
@@ -98,7 +89,7 @@
 
 async function listOutgoingPayments(
   deps: ServiceDependencies,
-  ctx: AppContext
+  ctx: ListContext
 ): Promise<void> {
   // todo: validation
   const { accountId } = ctx.params
@@ -136,31 +127,6 @@
   deps: ServiceDependencies,
   outgoingPayment: OutgoingPayment
 ) {
-<<<<<<< HEAD
-  const accountId = `${deps.config.publicHost}/${outgoingPayment.accountId}`
-  return {
-    id: `${accountId}/outgoing-payments/${outgoingPayment.id}`,
-    accountId,
-    receivingPayment: outgoingPayment.receivingPayment,
-    sendAmount: {
-      ...outgoingPayment.sendAmount,
-      value: outgoingPayment.sendAmount.value.toString()
-    },
-    sentAmount: {
-      ...outgoingPayment.sentAmount,
-      value: outgoingPayment.sentAmount.value.toString()
-    },
-    receiveAmount: {
-      ...outgoingPayment.receiveAmount,
-      value: outgoingPayment.receiveAmount.value.toString()
-    },
-    description: outgoingPayment.description ?? undefined,
-    externalRef: outgoingPayment.externalRef ?? undefined,
-    failed: outgoingPayment.state === OutgoingPaymentState.Failed,
-    createdAt: outgoingPayment.createdAt.toISOString(),
-    updatedAt: outgoingPayment.updatedAt.toISOString()
-  }
-=======
   return Object.fromEntries(
     Object.entries({
       ...outgoingPayment.toJSON(),
@@ -174,5 +140,4 @@
         : outgoingPayment.state.toLowerCase()
     }).filter(([_, v]) => v != null)
   )
->>>>>>> 7868942f
 }