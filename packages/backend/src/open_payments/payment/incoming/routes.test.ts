--- conflicted
+++ resolved
@@ -149,36 +149,6 @@
           ] as Record<string, unknown>
         )['sharedSecret']
 
-<<<<<<< HEAD
-      expect(ctx.body).toEqual({
-        id: incomingPayment.url,
-        paymentPointer: paymentPointer.url,
-        completed: false,
-        incomingAmount: {
-          value: '123',
-          assetCode: asset.code,
-          assetScale: asset.scale
-        },
-        description: incomingPayment.description,
-        expiresAt: expiresAt.toISOString(),
-        createdAt: incomingPayment.createdAt.toISOString(),
-        updatedAt: incomingPayment.updatedAt.toISOString(),
-        receivedAmount: {
-          value: '0',
-          assetCode: asset.code,
-          assetScale: asset.scale
-        },
-        externalRef: '#123',
-        ilpStreamConnection: {
-          id: `${config.openPaymentsUrl}/connections/${incomingPayment.connectionId}`,
-          ilpAddress: expect.stringMatching(
-            /^test\.rafiki\.[a-zA-Z0-9_-]{95}$/
-          ),
-          sharedSecret,
-          assetCode: asset.code,
-          assetScale: asset.scale
-        }
-=======
         expect(ctx.body).toEqual({
           id: incomingPayment.url,
           paymentPointer: paymentPointer.url,
@@ -203,13 +173,14 @@
             ilpAddress: expect.stringMatching(
               /^test\.rafiki\.[a-zA-Z0-9_-]{95}$/
             ),
-            sharedSecret
+            sharedSecret,
+            assetCode: asset.code,
+            assetScale: asset.scale
           }
         })
         const sharedSecretBuffer = Buffer.from(sharedSecret as string, 'base64')
         expect(sharedSecretBuffer).toHaveLength(32)
         expect(sharedSecret).toEqual(base64url(sharedSecretBuffer))
->>>>>>> 6d44b6d2
       })
     })
   })
