--- conflicted
+++ resolved
@@ -1,11 +1,7 @@
 import jestOpenAPI from 'jest-openapi'
 import { v4 as uuid } from 'uuid'
 
-<<<<<<< HEAD
-import { Amount, parseAmount, serializeAmount } from '../../amount'
-=======
-import { Amount, AmountJSON, serializeAmount } from '../../amount'
->>>>>>> d74e30bb
+import { Amount, AmountJSON, parseAmount, serializeAmount } from '../../amount'
 import { PaymentPointer } from '../../payment_pointer/model'
 import { getRouteTests, setup } from '../../payment_pointer/model.test'
 import { createTestApp, TestContainer } from '../../../tests/app'
@@ -24,11 +20,7 @@
 import { createAsset } from '../../../tests/asset'
 import { createIncomingPayment } from '../../../tests/incomingPayment'
 import { createPaymentPointer } from '../../../tests/paymentPointer'
-<<<<<<< HEAD
-=======
-import { AccessAction, AccessType, Grant } from '../../auth/grant'
 import { Asset } from '../../../asset/model'
->>>>>>> d74e30bb
 
 describe('Incoming Payment Routes', (): void => {
   let deps: IocContract<AppServices>
@@ -135,14 +127,7 @@
     })
   })
 
-<<<<<<< HEAD
   describe('create', (): void => {
-=======
-  describe.each`
-    withGrant | description
-    ${false}  | ${'without grant'}
-    ${true}   | ${'with grant'}
-  `('create - $description', ({ withGrant }): void => {
     let amount: AmountJSON
 
     beforeEach((): void => {
@@ -153,7 +138,6 @@
       }
     })
 
->>>>>>> d74e30bb
     test('returns error on distant-future expiresAt', async (): Promise<void> => {
       const ctx = setup<CreateContext<CreateBody>>({
         reqOpts: { body: {} },
@@ -169,15 +153,9 @@
     })
 
     test.each`
-<<<<<<< HEAD
-      clientId     | incomingAmount                                     | description  | externalRef  | expiresAt
-      ${uuid()}    | ${{ value: '2', assetCode: 'USD', assetScale: 2 }} | ${'text'}    | ${'#123'}    | ${new Date(Date.now() + 30_000).toISOString()}
-      ${undefined} | ${undefined}                                       | ${undefined} | ${undefined} | ${undefined}
-=======
-      incomingAmount | description  | externalRef  | expiresAt
-      ${amount}      | ${'text'}    | ${'#123'}    | ${new Date(Date.now() + 30_000).toISOString()}
-      ${undefined}   | ${undefined} | ${undefined} | ${undefined}
->>>>>>> d74e30bb
+      clientId     | incomingAmount | description  | externalRef  | expiresAt
+      ${uuid()}    | ${amount}      | ${'text'}    | ${'#123'}    | ${new Date(Date.now() + 30_000).toISOString()}
+      ${undefined} | ${undefined}   | ${undefined} | ${undefined} | ${undefined}
     `(
       'returns the incoming payment on success',
       async ({
