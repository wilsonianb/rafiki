<<<<<<< HEAD
export {
  IncomingPayment,
  ILPStreamConnection,
  JWK,
  JWKS,
  PaymentPointer
} from './types'
export { createClient, OpenPaymentsClient } from './client'
=======
export { IncomingPayment, ILPStreamConnection } from './types'
export {
  createAuthenticatedClient,
  createUnauthenticatedClient,
  AuthenticatedClient,
  UnauthenticatedClient
} from './client'
>>>>>>> 53c4a33b
<|MERGE_RESOLUTION|>--- conflicted
+++ resolved
@@ -1,4 +1,3 @@
-<<<<<<< HEAD
 export {
   IncomingPayment,
   ILPStreamConnection,
@@ -6,13 +5,9 @@
   JWKS,
   PaymentPointer
 } from './types'
-export { createClient, OpenPaymentsClient } from './client'
-=======
-export { IncomingPayment, ILPStreamConnection } from './types'
 export {
   createAuthenticatedClient,
   createUnauthenticatedClient,
   AuthenticatedClient,
   UnauthenticatedClient
-} from './client'
->>>>>>> 53c4a33b
+} from './client'