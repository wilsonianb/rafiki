# Transaction API

## Quote

The wallet creates a quote on behalf of a user by passing details to `Mutation.createQuote`.

First, the recipient Open Payments account or incoming payment is resolved. Then, the STREAM sender quotes the payment to probe the exchange rate, compute a minimum rate, and discover the path maximum packet amount.

The quote may fail in cases such as if the payment pointer or account URL was semantically invalid, the incoming payment was already paid, a terminal ILP Reject was encountered, or the rate was insufficient; or in the case of some transient errors, such as if the Open Payments HTTP query failed, the quote couldn't complete within the timeout, or no external exchange rate was available.

If the STREAM sender successfully established a connection to the recipient and discovered rates and the path capacity, Rafiki sends the quote details to the wallet's configured quote endpoint. If the quote is acceptable and the `sendAmount.value` does not exceed sender's account balance, the wallet returns `201` with the quote. The wallet may also adjust quote amounts as follows:

- If `quote.paymentType` is `FIXED_SEND`, `receiveAmount.value` may be reduced.
- If `quote.paymentType` is `FIXED_DELIVERY`, `sendAmount.value` may be increased.

Rafiki assigns a deadline based on the expected validity of its slippage parameters for the wallet to fund the payment and returns the created quote.

## Outgoing Payment Lifecycle

### Payment creation

The wallet creates a payment on behalf of a user by passing details to `Mutation.createOutgoingPayment`. The payment is created in the `FUNDING` state.

### Funding

After the payment is created, Rafiki notifies the wallet operator via an `outgoing_payment.created` [webhook event](#webhooks) to reserve the maximum requisite funds for the payment attempt by moving `sendAmount.value` from the funding wallet account owned by the payer to the payment account.

If the wallet funds the payment, the state advances to `SENDING`.

### Payment execution

To send, an instance acquires a lock on a payment with a `SENDING` state.

The instance sends the payment with STREAM, which uses the quote parameters.

After the payment completes, the instance releases the lock on the payment and advances the state depending upon the outcome:

1. Success. If the STREAM sender successfully fulfilled the completion criteria of the payment, sending or delivering the requisite amount, the payment is complete. The instance advances the state to `COMPLETED`, the final state of the payment.
2. Irrevocable failure. In cases such as if the exchange rate changed (the payment cannot be completed within the parameters of the quote), the payment failed permanently, and the state advances to `FAILED`.

   After too many recoverable failures and attempts, Rafiki may also consider a payment permanently failed, advancing the state to `FAILED`.

3. Recoverable failure. Rafiki may elect to automatically retry the payment. The state remains `SENDING`, but internally tracks that the payment failed and when to schedule another attempt. Includes cases such as:
   - an idle timeout
   - the receiver closed the connection
   - a terminal ILP Reject was encountered

### Payment resolution

In the `COMPLETED` and `FAILED` cases, the wallet is notifed of any remaining funds in the payment account via `outgoing_payment.completed` and `outgoing_payment.failed` [webhook events](#webhooks).

## Incoming Payment Lifecycle

### Incoming payment creation

An incoming payment is created according to the [Open Payments](https://docs.openpayments.guide/reference/create-incoming-payment) specification. Rafiki creates a payment account for each incoming payment.

### Receiving

An incoming payment receives funds via Interledger as long as it is not complete or expired.

### Expiry and Completion

An incoming payment expires when it passes the `expiresAt` time.

An incoming payment is completed when it has received its specified `incomingAmount.value` or when it is completed manually via an API call.

When the incoming payment expires, Rafiki notifies the wallet of received funds via the `incoming_payment.expired` [webhook event](#webhooks).

When the incoming payment is completed, Rafiki notifies the wallet of received funds via the `incoming_payment.completed` [webhook event](#webhooks).

An expired incoming payment that has never received money is deleted.

## Webhooks

Rafiki sends webhook events to notify the wallet of payment lifecycle states that require liquidity to be added or removed.

Webhook event handlers must be idempotent and return `200` on success. Rafiki will retry unsuccessful webhook requests for up to one day.

### `EventType`

#### `account.web_monetization`

Account has web monetization balance to be withdrawn.

Credit `account.received` to the wallet balance for `account.id`, and call `Mutation.withdrawEventLiquidity` with the event id.

#### `incoming_payment.expired`

Incoming payment has expired.

Credit `incomingPayment.received` to the wallet balance for `incomingPayment.accountId`, and call `Mutation.withdrawEventLiquidity` with the event id.

#### `incoming_payment.completed`

Incoming payment has received its specified `incomingAmount`.

Credit `incomingPayment.received` to the wallet balance for `incomingPayment.accountId`, and call `Mutation.withdrawEventLiquidity` with the event id.

#### `outgoing_payment.created`

Payment created and needs liquidity in order to send quoted amount.

To fund the payment, deduct `sendAmount.value` from the wallet balance for `payment.accountId` and call `Mutation.depositEventLiquidity` with the event id.

#### `outgoing_payment.failed`

Payment failed.

Credit `payment.balance` to the wallet balance for `payment.accountId`, and call `Mutation.withdrawEventLiquidity` with the event id.

#### `outgoing_payment.completed`

Payment completed sending the quoted amount.

Credit `payment.balance` to the wallet balance for `payment.accountId`, and call `Mutation.withdrawEventLiquidity` with the event id.

### Webhook Event

| Name   | Optional | Type                                                                                                  | Description                                       |
| :----- | :------- | :---------------------------------------------------------------------------------------------------- | :------------------------------------------------ |
| `id`   | No       | `ID`                                                                                                  | Unique ID of the webhook event.                   |
| `type` | No       | [`EventType`](#eventtype)                                                                             | Description of the event.                         |
| `data` | No       | [`Account`](#account), [`IncomingPayment`](#incomingpayment) or [`OutgoingPayment`](#outgoingpayment) | Object containing data associated with the event. |

## Resources

### `Quote`

The quote must be created with `receiver` and (`sendAmount` xor `receiveAmount`) or no specified amount (assuming the Incoming Payment has an `incomingAmount`).

| Name                       | Optional | Type          | Description                                                                                                                                                                                                                                                                                                               |
| :------------------------- | :------- | :------------ | :------------------------------------------------------------------------------------------------------------------------------------------------------------------------------------------------------------------------------------------------------------------------------------------------------------------------ |
| `id`                       | No       | `ID`          | Unique ID for this quote, randomly generated by Rafiki.                                                                                                                                                                                                                                                                   |
| `paymentType`              | No       | `PaymentType` | See [`PaymentType`](#paymenttype).                                                                                                                                                                                                                                                                                        |
| `maxPacketAmount`          | No       | `UInt64`      | Discovered maximum packet amount allowed over this payment path.                                                                                                                                                                                                                                                          |
| `minExchangeRate`          | No       | `Float`       | Aggregate exchange rate the payment is guaranteed to meet, as a ratio of destination base units to source base units. Corresponds to the minimum exchange rate enforced on each packet (_except for the final packet_) to ensure sufficient money gets delivered. For strict bookkeeping, use `sendAmount.value` instead. |
| `lowExchangeRateEstimate`  | No       | `Float`       | Lower bound of probed exchange rate over the path (inclusive). Ratio of destination base units to source base units.                                                                                                                                                                                                      |
| `highExchangeRateEstimate` | No       | `Float`       | Upper bound of probed exchange rate over the path (exclusive). Ratio of destination base units to source base units.                                                                                                                                                                                                      |
| `accountId`                | No       | `ID`          | Id of the payer's Open Payments account.                                                                                                                                                                                                                                                                                  |
| `sendAmount`               | No       | `Object`      |                                                                                                                                                                                                                                                                                                                           |
| `sendAmount.value`         | No       | `UInt64`      | Fixed amount that will be sent in the base unit and asset of the sending account.                                                                                                                                                                                                                                         |
| `sendAmount.assetScale`    | No       | `Integer`     |                                                                                                                                                                                                                                                                                                                           |
| `sendAmount.assetCode`     | No       | `String`      |                                                                                                                                                                                                                                                                                                                           |
| `receiveAmount`            | No       | `Object`      |                                                                                                                                                                                                                                                                                                                           |
| `receiveAmount.value`      | No       | `UInt64`      | Fixed amount that will be delivered if the payment completes, in the base unit and asset of the receiving account.                                                                                                                                                                                                        |
| `receiveAmount.assetScale` | No       | `Integer`     |                                                                                                                                                                                                                                                                                                                           |
| `receiveAmount.assetCode`  | No       | `String`      |                                                                                                                                                                                                                                                                                                                           |
| `receiver`                 | No       | `String`      | The URL of the Open Payments incoming payment that is being paid.                                                                                                                                                                                                                                                         |
| `createdAt`                | No       | `String`      | ISO 8601 format.                                                                                                                                                                                                                                                                                                          |
| `expiresAt`                | No       | `String`      | ISO 8601 format.                                                                                                                                                                                                                                                                                                          |

### `OutgoingPayment`

The payment must be created with `quoteId`.

| Name                       | Optional | Type                   | Description                                                                                                        |
| :------------------------- | :------- | :--------------------- | :----------------------------------------------------------------------------------------------------------------- |
| `id`                       | No       | `ID`                   | Unique ID for this payment, randomly generated by Rafiki.                                                          |
| `state`                    | No       | `OutgoingPaymentState` | See [`OutgoingPaymentState`](#outgoingpaymentstate).                                                               |
| `description`              | Yes      | `String`               | Human readable description of the outgoing payment.                                                                |
| `externalRef`              | Yes      | `String`               | A reference that can be used by external systems to reconcile this payment with their systems.                     |
| `error`                    | Yes      | `String`               | Failure reason.                                                                                                    |
| `stateAttempts`            | No       | `Integer`              | Retry number at current state.                                                                                     |
| `accountId`                | No       | `ID`                   | Id of the payer's Open Payments account.                                                                           |
| `quoteId`                  | No       | `ID`                   | Id of the payment's Open Payments quote.                                                                           |
| `sendAmount`               | No       | `Object`               |                                                                                                                    |
| `sendAmount.value`         | No       | `UInt64`               | Fixed amount that will be sent in the base unit and asset of the sending account.                                  |
| `sendAmount.assetScale`    | No       | `Integer`              |                                                                                                                    |
| `sendAmount.assetCode`     | No       | `String`               |                                                                                                                    |
| `sentAmount`               | No       | `Object`               |                                                                                                                    |
| `sentAmount.value`         | No       | `UInt64`               | Fixed amount that has been sent in the base unit and asset of the sending account.                                 |
| `sentAmount.assetScale`    | No       | `Integer`              |                                                                                                                    |
| `sentAmount.assetCode`     | No       | `String`               |                                                                                                                    |
| `receiveAmount`            | No       | `Object`               |                                                                                                                    |
| `receiveAmount.value`      | No       | `UInt64`               | Fixed amount that will be delivered if the payment completes, in the base unit and asset of the receiving account. |
| `receiveAmount.assetScale` | No       | `Integer`              |                                                                                                                    |
| `receiveAmount.assetCode`  | No       | `String`               |                                                                                                                    |
<<<<<<< HEAD
| `receiver`                 | No       | `String`               | The URL of the Open Payments incoming payment that is being paid.                                                  |
=======
| `receivingPayment`         | No       | `String`               | The URL of the Open Payments incoming payment that is being paid.                                                  |
| `peerId`                   | Yes      | `ID`                   | Id of the outgoing peer.                                                                                           |
>>>>>>> 1d5ffbe8
| `createdAt`                | No       | `String`               | ISO 8601 format.                                                                                                   |

### `OutgoingPaymentState`

- `FUNDING`: Initial state. Awaiting the wallet to add payment liquidity. On success, transition to `SENDING`.
- `SENDING`: Stream payment from the payment account to the destination.
- `FAILED`: The payment failed. (Though some money may have been delivered)
- `COMPLETED`: Successful completion.

### `PaymentType`

- `FIXED_SEND`: Fixed source amount.
- `FIXED_DELIVERY`: Incoming payment, fixed delivery amount.

### `Incoming Payment`

| Name                        | Optional | Type                   | Description                                                                               |
| :-------------------------- | :------- | :--------------------- | :---------------------------------------------------------------------------------------- |
| `id`                        | No       | `ID`                   | Unique ID for this incoming payment, randomly generated by Rafiki.                        |
| `accountId`                 | No       | `ID`                   | Id of the recipient's Open Payments account.                                              |
| `state`                     | No       | `IncomingPaymentState` | See [`IncomingPaymentState`](#incomingpaymentstate)                                       |
| `incomingAmount`            | Yes      | `Object`               | The amount that is expected to be received.                                               |
| `incomingAmount.value`      | No       | `UInt64`               | The amount that will be received in the base unit and asset of the receiving account.     |
| `incomingAmount.assetScale` | No       | `Integer`              |                                                                                           |
| `incomingAmount.assetCode`  | No       | `String`               |                                                                                           |
| `receivedAmount`            | No       | `Object`               | The amount that has been received.                                                        |
| `receivedAmount.value`      | No       | `UInt64`               | The amount that has been received in the base unit and asset of the receiving account.    |
| `receivedAmount.assetScale` | No       | `Integer`              |                                                                                           |
| `receivedAmount.assetCode`  | No       | `String`               |                                                                                           |
| `description`               | Yes      | `String`               | Human readable description of the incoming payment.                                       |
| `externalRef`               | Yes      | `String`               | Human readable external reference to correlate the incoming payment to, e.g., an invoice. |
| `createdAt`                 | No       | `String`               | ISO 8601 format.                                                                          |
| `expiresAt`                 | No       | `String`               | ISO 8601 format.                                                                          |

### `IncomingPaymentState`

- `PENDING`: The payment has a state of `PENDING` when it is initially created.
- `PROCESSING`: As soon as payment has started (funds have cleared into the account) the state moves to `PROCESSING`.
- `COMPLETED`: The payment is either auto-completed once the received amount equals the expected `incomingAmount`, or it is completed manually via an API call.
- `EXPIRED`: If the payment expires before it is completed then the state will move to `EXPIRED` and no further payments will be accepted.

### `Account`

| Name        | Optional | Type     | Description                                               |
| :---------- | :------- | :------- | :-------------------------------------------------------- |
| `id`        | No       | `ID`     | Unique ID for this account, randomly generated by Rafiki. |
| `received`  | No       | `UInt64` | The amount received, in base units of the account asset.  |
| `createdAt` | No       | `String` | ISO 8601 format.                                          |<|MERGE_RESOLUTION|>--- conflicted
+++ resolved
@@ -176,12 +176,8 @@
 | `receiveAmount.value`      | No       | `UInt64`               | Fixed amount that will be delivered if the payment completes, in the base unit and asset of the receiving account. |
 | `receiveAmount.assetScale` | No       | `Integer`              |                                                                                                                    |
 | `receiveAmount.assetCode`  | No       | `String`               |                                                                                                                    |
-<<<<<<< HEAD
 | `receiver`                 | No       | `String`               | The URL of the Open Payments incoming payment that is being paid.                                                  |
-=======
-| `receivingPayment`         | No       | `String`               | The URL of the Open Payments incoming payment that is being paid.                                                  |
 | `peerId`                   | Yes      | `ID`                   | Id of the outgoing peer.                                                                                           |
->>>>>>> 1d5ffbe8
 | `createdAt`                | No       | `String`               | ISO 8601 format.                                                                                                   |
 
 ### `OutgoingPaymentState`
